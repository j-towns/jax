--- conflicted
+++ resolved
@@ -18,19 +18,12 @@
 
 import numpy as np
 from absl.testing import absltest, parameterized
-<<<<<<< HEAD
 
 from jax.interpreters.masking import (shape_as_value, parse_spec, ShapeError,
   Poly, Mon, eval_polymorphic_shape, remap_ids, UniqueIds)
-from jax import (numpy as np, test_util as jtu, mask, vmap, jit, grad, lax,
-  core as jc, shapecheck, safe_map, safe_zip, unzip2,
-  tree_flatten, tree_unflatten, tree_map)
-=======
-from jax.interpreters.masking import shape_as_value, ShapeError, \
-  parse_spec, Poly, Mon
-from jax import numpy as jnp, test_util as jtu, mask, vmap, jit, grad, lax, \
-  shapecheck, api
->>>>>>> 969ed808
+from jax import (numpy as jnp, test_util as jtu, mask, vmap, jit, grad, lax,
+                 core as jc, shapecheck, safe_map, safe_zip, unzip2,
+                 tree_flatten, tree_unflatten, tree_map)
 from jax.config import config
 from jax.lax.lax import _identity
 from jax.numpy.lax_numpy import _polymorphic_slice_indices
@@ -123,212 +116,6 @@
     n = Poly({Mon({'n': 1}): 1})
     assert -1 - n == -n - 1
 
-<<<<<<< HEAD
-=======
-  def test_add_broadcast(self):
-    @shapecheck(['(m, n)', 'n'], '(m, n)')
-    @shapecheck(['n', ''], 'n')
-    def add(a, b):
-      return a + b
-
-  def test_sum(self):
-    @shapecheck(['(m, n)'], '')
-    def sum(x):
-      return jnp.sum(x)
-
-  def test_prod(self):
-    @shapecheck(['(m, n)'], '')
-    def prod(x):
-      return jnp.prod(x)
-
-  def test_max(self):
-    @shapecheck(['(m, n)'], '')
-    def prod(x):
-      return jnp.max(x)
-
-  def test_min(self):
-    @shapecheck(['(m, n)'], '')
-    def prod(x):
-      return jnp.min(x)
-
-  def test_dot(self):
-    @shapecheck(['(m, n)', 'n'], 'm')
-    def matvec(A, b):
-      return jnp.dot(A, b)
-
-    def thunk():
-      @shapecheck(['(m, n)', 'n'], 'm')
-      def matvec(A, b):
-        return lax.dot_general(A, b, [((0,), (0,)), ((), ())])
-    self.assertRaisesRegex(TypeError, "", thunk)
-
-  def test_flatten(self):
-    @shapecheck(['(m, n)'], 'm * n')
-    def flatten(x):
-      return lax.reshape(x, (x.shape[0] * x.shape[1],))
-
-  def test_concatenate(self):
-    @shapecheck(['m', 'n', 'm'], '3*m + n')
-    def cat(x, y, z):
-      return lax.concatenate([x, y, x, z], 0)
-
-    def thunk():
-      @shapecheck(['m', 'n', 'm'], '3*m + n')
-      def cat(x, y, z):
-        return lax.concatenate([x, y, x], 0)
-    self.assertRaisesRegex(ShapeError, "", thunk)
-
-  def test_device_put(self):
-    @shapecheck(['n'], 'n')
-    def d_put(x):
-      return api.device_put(x)
-
-  def test_broadcast_in_dim(self):
-    x = jnp.zeros(7)
-
-    @shapecheck(['(n,)'], '(3, n, 4)')
-    def broadcast_in_dim(x):
-      return lax.broadcast_in_dim(x, shape=(3, x.shape[0], 4), broadcast_dimensions=(1,))
-    x = jnp.zeros((7, 1))
-
-    @shapecheck(['(n, 1)'], '(3, n, 4, 1)')
-    def broadcast_in_dim(x):
-      return lax.broadcast_in_dim(x, shape=(3, x.shape[0], 4, x.shape[1]), broadcast_dimensions=(1, 3))
-
-  def test_jit(self):
-    @shapecheck(['n'], '2*n')
-    @jit
-    def concat(x):
-      return lax.concatenate([x, x], 0)
-
-    # TODO:
-    # @shapecheck(['n'], 'n')
-    # @jit
-    # @grad
-    # def sum_square(x):
-    #   return jnp.sum(x ** 2)
-
-  def test_pad(self):
-    @shapecheck(['n'], '2*n+1')
-    def p(x):
-      return lax.pad(x, jnp.array(0., x.dtype), [(1, 1, 1)])
-
-  def test_numpy_pad(self):
-    @shapecheck(['n'], 'n+1')
-    def p(x):
-      return jnp.pad(x, (0, 1))
-
-  @parameterized.named_parameters(jtu.cases_from_list(
-    {
-      'testcase_name': "strides={}_padding={}_lhs_dilation={}_dimension_numbers"
-                       "={}_lhs_perm={}_rhs_perm={}_out_perm={}".format(
-        strides, padding, lhs_dilation, dimension_numbers, lhs_perm, rhs_perm, out_perm),
-      'strides': strides, 'padding': padding, 'lhs_dilation': lhs_dilation,
-      'dimension_numbers': dimension_numbers, 'lhs_perm': lhs_perm,
-      'rhs_perm': rhs_perm, 'out_perm': out_perm}
-    for strides in [(1, 1), (2, 1)]
-    for padding in ['SAME', 'VALID', ((1, 0), (2, 0))]
-    for lhs_dilation in (None, (1, 2))
-    for dimension_numbers, (lhs_perm, rhs_perm, out_perm) in (
-            (("NCHW", "OIHW", "NCHW"), ((0, 1, 2, 3), (0, 1, 2, 3), (0, 1, 2, 3))),
-            (("NHWC", "HWIO", "NHWC"), ((0, 2, 3, 1), (2, 3, 1, 0), (0, 2, 3, 1))),
-            (("NCHW", "HWIO", "NHWC"), ((0, 1, 2, 3), (2, 3, 1, 0), (0, 2, 3, 1)))
-    )
-    # String padding is not implemented for transposed convolution, see conv_general_dilated implementation:
-    if (lhs_dilation is None or not isinstance(padding, str)) and
-    # only test strides with same padding:
-    (strides[0] == 1 or padding == 'SAME')))
-  def test_conv(self, strides, padding, lhs_dilation,
-                dimension_numbers, lhs_perm, rhs_perm, out_perm):
-    valid = padding == 'VALID'
-    is_strided = strides[0] != 1
-    lhs_shape = '({}, {}, {}, {})'.format(*np.take(['n', 'i', '2*h' if is_strided else 'h', 'w'], lhs_perm))
-    rhs_shape = '({}, {}, {}, {})'.format(*np.take(['o', 'i', '2', '3'], rhs_perm))
-    out_shape = '({}, {}, {}, {})'.format(*np.take([
-      'n', 'o', 'h+-1' if valid and not is_strided else 'h',
-      ('w+-2' if valid else 'w') if lhs_dilation is None else '2*w+-1'], out_perm))
-
-    @shapecheck([lhs_shape, rhs_shape], out_shape)
-    def conv(lhs, rhs):
-      return lax.conv_general_dilated(
-        lhs, rhs, strides, padding,
-        lhs_dilation=lhs_dilation, dimension_numbers=dimension_numbers)
-
-  def test_indexing(self):
-    @shapecheck(['n'], '')
-    def first(x):
-      return x[0]
-
-    @shapecheck(['n'], '')
-    def last(x):
-      return x[-1]
-
-    @shapecheck(['(n,m,a)'], 'n,m')
-    @vmap
-    @shapecheck(['(n,a)'], 'n')
-    def last_column(x):
-      return x[..., -1]
-
-  def test_slicing(self):
-    @shapecheck(['n'], 'n+-1')
-    def slice(x):
-      return x[1:]
-
-    @shapecheck(['n'], 'n+-1')
-    def slice(x):
-      return x[:-1]
-
-    @shapecheck(['n'], 'n+-1')
-    def inverse(x):
-      return x[:0:-1]
-
-    @shapecheck(['n'], 'n+-1')
-    def inverse(x):
-      return x[-2::-1]
-
-  def test_poly_slicing(self):
-    @shapecheck(['n'], 'n+-1')
-    def slice_poly_stop(x):
-      return x[:x.shape[0] - 1]
-
-    # TODO: @shapecheck(['n'], '1')
-    def slice_poly_start(x):
-      return x[x.shape[0] - 1:]
-
-  def test_iota(self):
-    raise SkipTest("not yet implemented")
-    # https://travis-ci.org/github/google/jax/jobs/682086351
-    @shapecheck(['n'], 'n')
-    def range_like(x):
-      return lax.iota(jnp.int32, x.shape[0])
-
-  def test_arange(self):
-    raise SkipTest("not yet implemented")
-    # https://travis-ci.org/github/google/jax/jobs/682086351
-    @shapecheck(['n'], 'n')
-    def arange_like(x):
-      return jnp.arange(x.shape[0], dtype=jnp.int32)
-
-  def test_expit(self):
-    @shapecheck(['n'], 'n')
-    def expit_(x):
-      return expit(x)
-
-  def test_reshape(self):
-    @shapecheck(['n, a, b'], 'n, a*b')
-    def flatten(x):
-      return jnp.reshape(x, (x.shape[0], x.shape[1] * x.shape[2]))
-
-  def test_ravel(self):
-    a = jnp.array(1)
-
-    @shapecheck(['n'], '')
-    def thunk(n):
-      return -(a + n.ravel()[0] * 0)
-
-class MaskingTest(jtu.JaxTestCase):
-
->>>>>>> 969ed808
   def test_sum(self):
     @partial(mask, in_shapes=['n'], out_shape='')
     def padded_sum(x):
@@ -367,8 +154,8 @@
     def padded_value(var):
       is_unpadded = unpadded_vars is not None and var in unpadded_vars
       padded_sizes = values_dict[var]
-      assert not is_unpadded or onp.all(padded_sizes == onp.max(padded_sizes))
-      return onp.max(padded_sizes) + (0 if is_unpadded else 2)
+      assert not is_unpadded or np.all(padded_sizes == np.max(padded_sizes))
+      return np.max(padded_sizes) + (0 if is_unpadded else 2)
 
     padded_values_dict = {var: padded_value(var) for var in values_dict.keys()}
     padded_input_shapes = map(partial(eval_polymorphic_shape,
@@ -376,7 +163,7 @@
     concrete_dims, tree = tree_flatten(
       [eval_polymorphic_shape(shape, values_dict=values_dict)
        for shape in input_shapes])
-    batched_concrete_input_shapes = tree_unflatten(tree, onp.broadcast_arrays(*concrete_dims))
+    batched_concrete_input_shapes = tree_unflatten(tree, np.broadcast_arrays(*concrete_dims))
     batch_size = max(map(lambda x: 1 if len(x.shape) == 0 else x.shape[0], it.chain(*batched_concrete_input_shapes)))
     is_vectorized = batch_size > 1
     concrete_input_shapes_list = (
@@ -384,14 +171,14 @@
       if is_vectorized else [batched_concrete_input_shapes])
 
     def expected_outs_and_padded_inputs(concrete_input_shapes):
-      inputs = list(map(onp.random.random_sample, concrete_input_shapes))
+      inputs = list(map(np.random.random_sample, concrete_input_shapes))
 
       if custom_inputs is not None:
         for index, value in custom_inputs.items():
           inputs[index] = value
 
-      pad_widths = map(sub, map(partial(onp.array, dtype=onp.int64), padded_input_shapes), concrete_input_shapes)
-      padded_inputs = [np.pad(input, tuple((0, w) for w in widths), constant_values=-1)
+      pad_widths = map(sub, map(partial(np.array, dtype=np.int64), padded_input_shapes), concrete_input_shapes)
+      padded_inputs = [jnp.pad(input, tuple((0, w) for w in widths), constant_values=-1)
                        if input.ndim > 0 else input
                        for input, widths in zip(inputs, pad_widths)]
 
@@ -423,7 +210,7 @@
       for maybe_jit in [jit, lambda fun: fun]:
         v_masked_fun = maybe_jit(vmap(masked_fun))
         input_count = len(padded_inputs_list[0])
-        padded_v_inputs = [onp.array(
+        padded_v_inputs = [np.array(
           [padded_inputs[i] for padded_inputs in padded_inputs_list])
           for i in range(input_count)]
         padded_v_outs = v_masked_fun(padded_v_inputs, values_dict)
@@ -436,15 +223,15 @@
     if is_vectorized:
       values, tree = tree_flatten(values_dict)
       values_dict = tree_unflatten(
-        tree, [x[0] for x in onp.broadcast_arrays(*values)])
+        tree, [x[0] for x in np.broadcast_arrays(*values)])
     for maybe_jit in [jit, lambda fun: fun]:
       padded_outs = maybe_jit(masked_fun)(padded_inputs, values_dict)
       check_outputs(outs_, padded_outs)
 
 
   def test_add(self):
-    self.check(add, ['n', ''], dict(n=np.array([2, 3])), 'n')
-    self.check(add, ['n', 'n'], dict(n=np.array([2, 3])), 'n')
+    self.check(add, ['n', ''], dict(n=jnp.array([2, 3])), 'n')
+    self.check(add, ['n', 'n'], dict(n=jnp.array([2, 3])), 'n')
 
     addvecs = mask(add, in_shapes=['n', 'n'], out_shape='n')
 
@@ -458,7 +245,7 @@
     self.assertRaisesRegex(ShapeError, "", thunk)
 
     raise SkipTest
-    self.check(add, ['(m, n)', 'n'], dict(m=np.array([2, 3]), n=np.array([4, 4])), '(m, n)', unpadded_vars=['n'])
+    self.check(add, ['(m, n)', 'n'], dict(m=jnp.array([2, 3]), n=jnp.array([4, 4])), '(m, n)', unpadded_vars=['n'])
 
   def test_scan(self):
     @partial(mask, in_shapes=['n'], out_shape='')
@@ -506,41 +293,9 @@
     expected = 5
     self.assertAllClose(ans, expected, check_dtypes=False)
 
-<<<<<<< HEAD
   def test_mean(self):
-    self.check(lambda x: np.sum(x) / shape_as_value(x.shape)[0], ['n'],
-               dict(n=np.array([2, 3])), '', skip_shapecheck=True)
-=======
-  def test_concatenate(self):
-    @partial(mask, in_shapes=['n', 'm', 'n'], out_shape='m + 2 * n')
-    def cat(x, y, z):
-      return lax.concatenate([x, y, z], 0)
-
-    ans = cat([jnp.array([1, 9]), jnp.array([2, 4, 9]), jnp.array([3, 9])],
-              dict(n=1, m=2))
-    expected = np.array([1, 2, 4, 3])
-    self.assertAllClose(ans[:4], expected, check_dtypes=False)
-
-  def test_dot(self):
-    @partial(mask, in_shapes=['(m, k)', '(k, n)'], out_shape='(m, n)')
-    def dot(x, y):
-      return lax.dot(x, y)
-
-    x = np.arange(6, dtype=np.float32).reshape((2, 3))
-    y = np.arange(12, dtype=np.float32).reshape((3, 4))
-    ans = dot([x, y], dict(m=2, k=2, n=2))
-    expected = np.dot(x[:2, :2], y[:2, :2])
-    self.assertAllClose(ans[:2, :2], expected, check_dtypes=False)
-
-  def test_mean(self):
-    @partial(mask, in_shapes=['n'], out_shape='')
-    def padded_sum(x):
-      return jnp.sum(x) / shape_as_value(x.shape)[0]
-
-    ans = padded_sum([jnp.array([3, 1, 4, 1, 5])], dict(n=3))
-    expected = 8 / 3
-    self.assertAllClose(ans, expected, check_dtypes=False)
->>>>>>> 969ed808
+    self.check(lambda x: jnp.sum(x) / shape_as_value(x.shape)[0], ['n'],
+               dict(n=jnp.array([2, 3])), '', skip_shapecheck=True)
 
   def test_monomorphic(self):
     @partial(mask, in_shapes=['(_, n)'], out_shape='')
@@ -600,7 +355,7 @@
         new_h = jnp.tanh(jnp.dot(W, h) + jnp.dot(W, x))
         return new_h, ()
       predicted, _ = lax.scan(step, jnp.zeros(n), xs)
-      return jnp.sum((predicted - target)**2)
+      return jnp.sum((predicted - target) ** 2)
 
     rng = np.random.RandomState(0)
     W = rng.randn(n, n).astype(jnp.float_)
@@ -614,7 +369,7 @@
       for x in xs:
         h = jnp.tanh(jnp.dot(W, h) + jnp.dot(W, x))
       predicted = h
-      return jnp.sum((predicted - target)**2)
+      return jnp.sum((predicted - target) ** 2)
 
     expected = grad(lambda W: rnn_reference(W, xs[:4], y))(W)
 
@@ -629,7 +384,7 @@
         new_h = jnp.tanh(jnp.dot(W, h) + jnp.dot(W, x))
         return new_h, ()
       predicted, _ = lax.scan(step, jnp.zeros(n), xs)
-      return jnp.sum((predicted - target)**2)
+      return jnp.sum((predicted - target) ** 2)
 
     rng = np.random.RandomState(0)
     W = rng.randn(n, n).astype(jnp.float_)
@@ -646,7 +401,7 @@
         for x in xs:
           h = jnp.tanh(jnp.dot(W, h) + jnp.dot(W, x))
         predicted = h
-        total_loss = total_loss + jnp.sum((predicted - target)**2)
+        total_loss = total_loss + jnp.sum((predicted - target) ** 2)
       return total_loss
 
     seqs_ = [xs[:t] for xs, t in zip(seqs, ts)]
@@ -658,13 +413,13 @@
 
   def test_concatenate(self):
     self.check(lambda x, y, z: lax.concatenate([x, y, z], 0),
-               ['n', 'm', 'n'], dict(n=np.array((1, 2)), m=np.array((2, 3))), 'm + 2 * n')
+               ['n', 'm', 'n'], dict(n=jnp.array((1, 2)), m=jnp.array((2, 3))), 'm + 2 * n')
 
   def test_dot(self):
     self.check(lambda x, y: lax.dot(x, y), ['(m, k)', '(k, n)'],
-               dict(m=np.array([2, 3]), k=np.array([2, 3]), n=np.array([2, 3])), '(m, n)')
-    self.check(lambda A, b: np.dot(A, b), ['(m, n)', 'n'],
-               dict(m=np.array([2, 3]), n=np.array([2, 3])), 'm')
+               dict(m=jnp.array([2, 3]), k=jnp.array([2, 3]), n=jnp.array([2, 3])), '(m, n)')
+    self.check(lambda A, b: jnp.dot(A, b), ['(m, n)', 'n'],
+               dict(m=jnp.array([2, 3]), n=jnp.array([2, 3])), 'm')
 
     def thunk():
       self.check(lambda A, b: lax.dot_general(A, b, [((0,), (0,)), ((), ())]),
@@ -679,15 +434,15 @@
       return lax.concatenate([x, x], 0)
 
     python_should_be_executing = True
-    out = duplicate([np.arange(3)], dict(n=2))
-    assert onp.all(onp.array([0, 1, 0, 1]) == out[:4])
+    out = duplicate([jnp.arange(3)], dict(n=2))
+    assert np.all(np.array([0, 1, 0, 1]) == out[:4])
 
     python_should_be_executing = False
-    out = duplicate([np.arange(3)], dict(n=2))
-    assert onp.all(onp.array([0, 1, 0, 1]) == out[:4])
+    out = duplicate([jnp.arange(3)], dict(n=2))
+    assert np.all(np.array([0, 1, 0, 1]) == out[:4])
 
   def test_device_put(self):
-    self.check(lambda x: np.device_put(x), ['n'], dict(n=np.array([2, 3])), 'n')
+    self.check(lambda x: jnp.device_put(x), ['n'], dict(n=jnp.array([2, 3])), 'n')
 
   @parameterized.named_parameters({
                                     'testcase_name': "padding_config={}_shapes={}".format(
@@ -707,23 +462,23 @@
                                           (((-1, -2, 1), (1, 2, 2)), (4, 2))))
   def test_pad(self, padding_config, shape):
     def pad(x):
-      return lax.pad(x, np.array(1., x.dtype), padding_config)
+      return lax.pad(x, jnp.array(1., x.dtype), padding_config)
 
     flat = len(shape) == 1
     value_dict = dict(
-      [('h', np.array([shape[0], shape[0] + 1]))] +
-      ([] if flat else [('w', np.array([shape[1], shape[1] + 1]))]))
+      [('h', jnp.array([shape[0], shape[0] + 1]))] +
+      ([] if flat else [('w', jnp.array([shape[1], shape[1] + 1]))]))
     self.check(pad, ['h' if flat else '(h,w)'], value_dict)
 
   def test_pad_check_out_shape(self):
-    self.check(lambda x: lax.pad(x, np.array(0., x.dtype), [(1, 1, 1)]),
-               ['n'], dict(n=np.array([2, 3])), '2*n+1')
+    self.check(lambda x: lax.pad(x, jnp.array(0., x.dtype), [(1, 1, 1)]),
+               ['n'], dict(n=jnp.array([2, 3])), '2*n+1')
 
   def test_numpy_pad(self):
     def numpy_pad(x):
-      return np.pad(x, (0, 1), constant_values=np.array(5., x.dtype))
-
-    self.check(numpy_pad, ['n'], dict(n=np.array([2, 3])), 'n+1')
+      return jnp.pad(x, (0, 1), constant_values=jnp.array(5., x.dtype))
+
+    self.check(numpy_pad, ['n'], dict(n=jnp.array([2, 3])), 'n+1')
 
   @parameterized.named_parameters(jtu.cases_from_list(
     {
@@ -749,9 +504,9 @@
                 dimension_numbers, lhs_perm, rhs_perm, out_perm):
     valid = padding == 'VALID'
     is_strided = strides[0] != 1
-    lhs_shape = '({}, {}, {}, {})'.format(*onp.take(['n', 'i', '2*h' if is_strided else 'h', 'w'], lhs_perm))
-    rhs_shape = '({}, {}, {}, {})'.format(*onp.take(['o', 'i', '2', '3'], rhs_perm))
-    out_shape = '({}, {}, {}, {})'.format(*onp.take([
+    lhs_shape = '({}, {}, {}, {})'.format(*np.take(['n', 'i', '2*h' if is_strided else 'h', 'w'], lhs_perm))
+    rhs_shape = '({}, {}, {}, {})'.format(*np.take(['o', 'i', '2', '3'], rhs_perm))
+    out_shape = '({}, {}, {}, {})'.format(*np.take([
       'n', 'o', 'h+-1' if valid and not is_strided else 'h',
       ('w+-2' if valid else 'w') if lhs_dilation is None else '2*w+-1'], out_perm))
 
@@ -761,21 +516,21 @@
         lhs_dilation=lhs_dilation, dimension_numbers=dimension_numbers)
 
     self.check(conv, [lhs_shape, rhs_shape],
-               dict(n=np.array([1, 1]), i=np.array([3, 3]), o=np.array([2, 2]),
-                    h=np.array([1, 2]), w=np.array([2, 3])),
+               dict(n=jnp.array([1, 1]), i=jnp.array([3, 3]), o=jnp.array([2, 2]),
+                    h=jnp.array([1, 2]), w=jnp.array([2, 3])),
                out_shape, unpadded_vars=['n', 'i', 'o'])
 
   def test_indexing(self):
     raise SkipTest
-    self.check(lambda x: x[0], ['n'], dict(n=np.array([2, 3])), '')
-    self.check(lambda x: x[-1], ['n'], dict(n=np.array([2, 3])), '')
+    self.check(lambda x: x[0], ['n'], dict(n=jnp.array([2, 3])), '')
+    self.check(lambda x: x[-1], ['n'], dict(n=jnp.array([2, 3])), '')
 
   def test_slicing(self):
     raise SkipTest
-    self.check(lambda x: x[1:], ['n'], dict(n=np.array([2, 3])), 'n+-1')
-    self.check(lambda x: x[:-1], ['n'], dict(n=np.array([2, 3])), 'n+-1')
-    self.check(lambda x: x[..., -1], ['(n,3)'], dict(n=np.array([2, 3])), 'n')
-    self.check(lambda x: x[:x.shape[0] - 1], ['n'], dict(n=np.array([2, 3])), 'n+-1')
+    self.check(lambda x: x[1:], ['n'], dict(n=jnp.array([2, 3])), 'n+-1')
+    self.check(lambda x: x[:-1], ['n'], dict(n=jnp.array([2, 3])), 'n+-1')
+    self.check(lambda x: x[..., -1], ['(n,3)'], dict(n=jnp.array([2, 3])), 'n')
+    self.check(lambda x: x[:x.shape[0] - 1], ['n'], dict(n=jnp.array([2, 3])), 'n+-1')
     # TODO: self.check(lambda x: x[x.shape[0] - 1:], ['n'], dict(n=np.array([2, 3])), '1')
 
   def test_rev(self):
@@ -793,14 +548,14 @@
 
   def test_lax_slice(self):
     self.check(lambda x: lax.slice(x, (1,), (x.shape[0],)), ['n'],
-               dict(n=np.array([2, 3])), 'n+-1')
+               dict(n=jnp.array([2, 3])), 'n+-1')
     # TODO: self.check(lambda x: lax.slice(x, (x.shape[0] // 2,), (x.shape[0],)), ['2*n'], dict(n=np.array([2, 3])), 'n')
 
   def test_reshape(self):
     raise SkipTest
 
-    self.check(lambda x: np.reshape(x, (x.shape[0], x.shape[1] * x.shape[2])),
-               ['n, a, b'], dict(n=np.array([1, 2]), a=np.array([2, 2]), b=np.array([3, 3])), 'n, a*b',
+    self.check(lambda x: jnp.reshape(x, (x.shape[0], x.shape[1] * x.shape[2])),
+               ['n, a, b'], dict(n=jnp.array([1, 2]), a=jnp.array([2, 2]), b=jnp.array([3, 3])), 'n, a*b',
                unpadded_vars=['a', 'b'])
 
     # Only check for shapes in case of reshaping padded dimensions.
@@ -808,48 +563,48 @@
     def check_shapes_match(out_, out):
       self.assertEqual(out_.shape, out.shape)
 
-    self.check(lambda x: x.ravel(), ['(n,m)'], dict(n=np.array([2, 3]), m=np.array([2, 3])), 'n*m',
+    self.check(lambda x: x.ravel(), ['(n,m)'], dict(n=jnp.array([2, 3]), m=jnp.array([2, 3])), 'n*m',
                check_output_fun=check_shapes_match)
-    self.check(lambda x: np.reshape(x, (x.shape[0] * x.shape[1], x.shape[2])),
-               ['a, b, n'], dict(n=np.array([2, 3]), a=np.array([2, 3]), b=np.array([3, 2])), 'a*b, n',
+    self.check(lambda x: jnp.reshape(x, (x.shape[0] * x.shape[1], x.shape[2])),
+               ['a, b, n'], dict(n=jnp.array([2, 3]), a=jnp.array([2, 3]), b=jnp.array([3, 2])), 'a*b, n',
                check_output_fun=check_shapes_match)
 
   def test_transpose(self):
-    self.check(lambda x: np.transpose(x, (1, 0, 2)),
-               ['(a, b, c)'], dict(a=np.array([2, 3]), b=np.array([2, 3]), c=np.array([3, 2])), 'b, a, c')
+    self.check(lambda x: jnp.transpose(x, (1, 0, 2)),
+               ['(a, b, c)'], dict(a=jnp.array([2, 3]), b=jnp.array([2, 3]), c=jnp.array([3, 2])), 'b, a, c')
 
   def test_arange(self):
     raise SkipTest
-    self.check(lambda x: -np.arange(x.shape[0]), ['n'],
-               dict(n=np.array([2, 3])), 'n')
+    self.check(lambda x: -jnp.arange(x.shape[0]), ['n'],
+               dict(n=jnp.array([2, 3])), 'n')
 
   def test_eye(self):
     raise SkipTest
-    self.check(lambda x: -np.eye(x.shape[0], 2 * x.shape[0]), ['n'],
-               dict(n=np.array([2, 3])), 'n, 2*n')
+    self.check(lambda x: -jnp.eye(x.shape[0], 2 * x.shape[0]), ['n'],
+               dict(n=jnp.array([2, 3])), 'n, 2*n')
 
   def test_tri(self):
     raise SkipTest
-    self.check(lambda x: -np.tri(x.shape[0], 2 * x.shape[0]), ['n'],
-               dict(n=np.array([2, 3])), 'n, 2*n')
+    self.check(lambda x: -jnp.tri(x.shape[0], 2 * x.shape[0]), ['n'],
+               dict(n=jnp.array([2, 3])), 'n, 2*n')
 
   def test_delta(self):
     raise SkipTest
-    self.check(lambda x: -lax._delta(np.float32, (x.shape[0], 2 * x.shape[0], 3 * x.shape[0]), axes=(0, 1)), ['n'],
-               dict(n=np.array([2, 3])), 'n, 2*n, 3*n')
+    self.check(lambda x: -lax._delta(jnp.float32, (x.shape[0], 2 * x.shape[0], 3 * x.shape[0]), axes=(0, 1)), ['n'],
+               dict(n=jnp.array([2, 3])), 'n, 2*n, 3*n')
 
   def test_sum_2d(self):
-    self.check(lambda x: np.sum(x), ['(m, n)'],
-               dict(m=np.array([2, 3]), n=np.array([2, 3])), '')
+    self.check(lambda x: jnp.sum(x), ['(m, n)'],
+               dict(m=jnp.array([2, 3]), n=jnp.array([2, 3])), '')
 
   def test_expit(self):
     raise SkipTest("custom_jvp doesn't work with masking yet")
 
-    self.check(lambda x: expit(x), ['n'], dict(n=np.array([2, 3])), 'n')
+    self.check(lambda x: expit(x), ['n'], dict(n=jnp.array([2, 3])), 'n')
 
   @parameterized.named_parameters(jtu.cases_from_list(
-    {"testcase_name": "_{}".format(dtype), "dtype": onp.dtype(dtype).name}
-    for dtype in [onp.float32, onp.float64]))
+    {"testcase_name": "_{}".format(dtype), "dtype": np.dtype(dtype).name}
+    for dtype in [np.float32, np.float64]))
   def test_uniform(self, dtype):
     raise SkipTest("not yet implemented")
 
@@ -865,35 +620,35 @@
     # TODO: how to allow input shape `n`?
     #  random.threefry_2x32 handles even and odd sizes differently,
     #  making general size `n` fail.
-    self.check(sample_like, ['2*n'], dict(n=np.array([10000, 2000])), '2*n',
+    self.check(sample_like, ['2*n'], dict(n=jnp.array([10000, 2000])), '2*n',
                check_output_fun=check_uniform)
-    self.check(sample_like, ['2*n+1'], dict(n=np.array([10000, 2000])), '2*n+1',
+    self.check(sample_like, ['2*n+1'], dict(n=jnp.array([10000, 2000])), '2*n+1',
                check_output_fun=check_uniform)
     # TODO remove key.astype(...), allow to specify type in spec instead:
-    self.check(lambda key, x: uniform(key.astype(onp.uint64), x.shape, dtype),
-               ['2', '2*n'], dict(n=np.array((10000, 2000))), '2*n',
+    self.check(lambda key, x: uniform(key.astype(np.uint64), x.shape, dtype),
+               ['2', '2*n'], dict(n=jnp.array((10000, 2000))), '2*n',
                custom_inputs={0: PRNGKey(0)},
                check_output_fun=check_uniform)
 
   def test_zeros(self):
     raise SkipTest
-    self.check(lambda x: -np.zeros(x.shape), ['n'],
-               dict(n=np.array([2, 3])), 'n')
+    self.check(lambda x: -jnp.zeros(x.shape), ['n'],
+               dict(n=jnp.array([2, 3])), 'n')
 
   def test_ones(self):
     raise SkipTest
-    self.check(lambda x: -np.ones(x.shape), ['n'],
-               dict(n=np.array([2, 3])), 'n')
+    self.check(lambda x: -jnp.ones(x.shape), ['n'],
+               dict(n=jnp.array([2, 3])), 'n')
 
   def test_broadcast_to(self):
     raise SkipTest
-    self.check(lambda x: -np.broadcast_to(0, x.shape), ['n'],
-               dict(n=np.array([2, 3])), 'n')
+    self.check(lambda x: -jnp.broadcast_to(0, x.shape), ['n'],
+               dict(n=jnp.array([2, 3])), 'n')
 
   def test_broadcast_in_dim(self):
     raise SkipTest
-    self.check(lambda x: -lax.broadcast_in_dim(np.zeros((1, 1)), shape=(3, x.shape[0], 4), broadcast_dimensions=(1, 2)),
-               ['(n, 1)'], dict(n=np.array([2, 3])), '(3, n, 4)')
+    self.check(lambda x: -lax.broadcast_in_dim(jnp.zeros((1, 1)), shape=(3, x.shape[0], 4), broadcast_dimensions=(1, 2)),
+               ['(n, 1)'], dict(n=jnp.array([2, 3])), '(3, n, 4)')
 
   def test_destructure(self):
     def d(key):
@@ -904,8 +659,8 @@
 
   def test_where(self):
     raise SkipTest
-    self.check(lambda x: np.where(x < 0, x, np.zeros_like(x)), ['n'],
-               dict(n=np.array([2, 3])), 'n')
+    self.check(lambda x: jnp.where(x < 0, x, jnp.zeros_like(x)), ['n'],
+               dict(n=jnp.array([2, 3])), 'n')
 
     message = (
       "mask(jit(broadcast_in_dim))) is not supported yet. "
@@ -914,29 +669,29 @@
       "manually broadcasting arguments to the same shape.")
 
     self.assertRaisesWithLiteralMatch(NotImplementedError, message,
-                                      lambda: self.check(lambda x: np.where(x < 0, x, 0.), ['n'], dict(n=np.array([2, 3])), 'n'))
+                                      lambda: self.check(lambda x: jnp.where(x < 0, x, 0.), ['n'], dict(n=jnp.array([2, 3])), 'n'))
     self.assertRaisesWithLiteralMatch(NotImplementedError, message,
-                                      lambda: self.check(lambda x: np.where(x < 0, 0., x), ['n'], dict(n=np.array([2, 3])), 'n'))
+                                      lambda: self.check(lambda x: jnp.where(x < 0, 0., x), ['n'], dict(n=jnp.array([2, 3])), 'n'))
     self.assertRaisesWithLiteralMatch(NotImplementedError, message,
-                                      lambda: self.check(lambda x: np.where(x < 0, 0., 0.), ['n'], dict(n=np.array([2, 3])), 'n'))
+                                      lambda: self.check(lambda x: jnp.where(x < 0, 0., 0.), ['n'], dict(n=jnp.array([2, 3])), 'n'))
 
   def test_split(self):
     raise SkipTest
-    self.check(lambda x: np.split(x, 2), ['2*n'],
-               dict(n=np.array([4, 4])), ['n', 'n'], unpadded_vars=['n'])
-    self.check(lambda x: np.split(x, [10]), ['n'],
-               dict(n=np.array([12, 12])), ['10', 'n+-10'], unpadded_vars=['n'])
+    self.check(lambda x: jnp.split(x, 2), ['2*n'],
+               dict(n=jnp.array([4, 4])), ['n', 'n'], unpadded_vars=['n'])
+    self.check(lambda x: jnp.split(x, [10]), ['n'],
+               dict(n=jnp.array([12, 12])), ['10', 'n+-10'], unpadded_vars=['n'])
 
   @parameterized.named_parameters(jtu.cases_from_list([{
     'testcase_name': "operator={}".format(operator.__name__), 'operator': operator}
-    for operator in [np.sum, np.prod, np.max, np.min]]))
+    for operator in [jnp.sum, jnp.prod, jnp.max, jnp.min]]))
   def test_reduce(self, operator):
     self.check(operator, ['(m, n)'],
-               dict(m=np.array([3, 3]), n=np.array([3, 3])), '', unpadded_vars=['m', 'n'])
+               dict(m=jnp.array([3, 3]), n=jnp.array([3, 3])), '', unpadded_vars=['m', 'n'])
 
   def test_output_shape_error(self):
     def thunk(skip_shapecheck=False):
-      self.check(lambda x: x, ['n'], dict(n=np.array([3, 3])), 'n+-1')
+      self.check(lambda x: x, ['n'], dict(n=jnp.array([3, 3])), 'n+-1')
 
     message = "Output shapes should be (n + -1,) but are (n,)."
     self.assertRaisesWithLiteralMatch(ShapeError, message, thunk)
@@ -944,7 +699,7 @@
 
     def thunk(skip_shapecheck=False):
       self.check(lambda x: (x, x),
-                 ['n'], dict(n=np.array([2, 2])), ['7*n', 'n'], unpadded_vars=['n'],
+                 ['n'], dict(n=jnp.array([2, 2])), ['7*n', 'n'], unpadded_vars=['n'],
                  skip_shapecheck=skip_shapecheck)
 
     message = "Output shapes should be [(7 n,), (n,)] but are ((n,), (n,))."
@@ -953,7 +708,7 @@
 
   def test_output_tree_error(self):
     def thunk(skip_shapecheck=False):
-      self.check(lambda x: [x, x], ['n'], dict(n=np.array([3, 3])), ('n', 'n'), unpadded_vars=['n'],
+      self.check(lambda x: [x, x], ['n'], dict(n=jnp.array([3, 3])), ('n', 'n'), unpadded_vars=['n'],
                  skip_shapecheck=skip_shapecheck)
     message = "Output shapes should be ((n,), (n,)) but are [(n,), (n,)]."
     self.assertRaisesWithLiteralMatch(ShapeError, message, thunk)
@@ -965,7 +720,7 @@
     p.def_impl(lambda x: x)
 
     def thunk():
-      self.check(lambda x: p.bind(x), ['n'], dict(n=np.array([2, 3])), 'n')
+      self.check(lambda x: p.bind(x), ['n'], dict(n=jnp.array([2, 3])), 'n')
 
     message = "Masking rule for unsupported_op not implemented yet."
     self.assertRaisesWithLiteralMatch(NotImplementedError, message, thunk)
@@ -984,26 +739,13 @@
       return batched_sum([x], dict(n=ns)).sum()
 
     x = jnp.array([[3, 1, 4, 1],
-                  [5, 9, 2, 6],
-                  [5, 3, 5, 8]])
+                   [5, 9, 2, 6],
+                   [5, 3, 5, 8]])
     ns = jnp.array([2, 3, 2])
     ans = fun([x, ns], dict(m=2))
     expected = 3+1 + 5+9+2
     self.assertAllClose(ans, expected, check_dtypes=False)
 
-<<<<<<< HEAD
-=======
-  def test_arange(self):
-    raise SkipTest("not yet implemented")
-
-    @partial(mask, in_shapes=['n'], out_shape='n')
-    def padded_add(x):
-      return x + lax.iota(x.shape[0])
-
-    ans = padded_add([jnp.array([3, 1, 4, 1, 5])], dict(n=3))
-    expected = np.array([3, 2, 6])
-    self.assertAllClose(ans[:3], expected, check_dtypes=False)
->>>>>>> 969ed808
 
   @parameterized.named_parameters(jtu.cases_from_list(
       {"testcase_name": "_start={}_stop={}_step={}_length={}"
